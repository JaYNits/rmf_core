--- conflicted
+++ resolved
@@ -149,9 +149,7 @@
   SearchQueue& queue,
   const bool* interrupt_flag)
 {
-  const auto duration = std::chrono::milliseconds(10);
-  const auto end = std::chrono::steady_clock::now() + duration;
-  while (!queue.empty() && !(interrupt_flag && *interrupt_flag) && std::chrono::steady_clock::now() < end)
+  while (!queue.empty() && !(interrupt_flag && *interrupt_flag))
   {
     NodePtr top = queue.top();
     queue.pop();
@@ -1608,10 +1606,6 @@
     }
 
     auto initial_rollout_queue = rollout_queue;
-<<<<<<< HEAD
-=======
-
->>>>>>> 50db2ef5
     std::unordered_map<NodePtr, ConstRoutePtr> route_map;
     std::vector<schedule::Itinerary> alternatives;
 
